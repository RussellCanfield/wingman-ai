// The module 'vscode' contains the VS Code extensibility API
// Import the module and reference it with the alias vscode in your code below
import * as vscode from "vscode";
import { ChatViewProvider } from "./providers/chatViewProvider.js";
import { CodeSuggestionProvider } from "./providers/codeSuggestionProvider.js";
import { Ollama } from "./service/llm.js";
import SettingsProvider from "./providers/settingsProvider.js";

// This method is called when your extension is activated
// Your extension is activated the very first time the command is executed
export async function activate(context: vscode.ExtensionContext) {
	// Use the console to output diagnostic information (console.log) and errors (console.error)
	// This line of code will only be executed once when your extension is activated
	console.log(
		'Congratulations, your extension "code-assistant" is now active!'
	);
	// const modelPath = vscode.Uri.joinPath(
	// 	context.extensionUri,
	// 	"out",
	// 	"models",
	// 	"deepseek-coder-5.7bmqa-base.Q4_0.gguf"
	// ).toString();

	// const binPath = vscode.Uri.joinPath(
	// 	context.extensionUri,
	// 	"out",
	// 	"llamaBins"
	// ).toString();

	// const model = new LlamaModel({});
	// await model.initialize({
	// 	binPath,
	// 	modelPath,
	// });
	// const modelContext = new LlamaContext({ model });
	// const session = new LlamaChatSession({ context: modelContext });

	await SettingsProvider.Load();

	const ollamaModel = new Ollama({
		model: SettingsProvider.Settings.modelName,
		baseUrl: "http://localhost:11434",
	});

<<<<<<< HEAD
	// const provider = new ChatViewProvider(ollamaModel, context.extensionUri);
=======
	const provider = new ChatViewProvider(ollamaModel, context);
>>>>>>> 63f0ac10

	// context.subscriptions.push(
	// 	vscode.window.registerWebviewViewProvider(
	// 		ChatViewProvider.viewType,
	// 		provider
	// 	)
	// );

	context.subscriptions.push(
		vscode.languages.registerInlineCompletionItemProvider(
			CodeSuggestionProvider.selector,
			new CodeSuggestionProvider(ollamaModel)
		)
	);

	// context.subscriptions.push(
	// 	vscode.languages.registerCompletionItemProvider(
	// 		CodeSuggestionProvider.selector,
	// 		new CodeSuggestionProvider(ollamaModel)
	// 	)
	// )

	// The command has been defined in the package.json file
	// Now provide the implementation of the command with registerCommand
	// The commandId parameter must match the command field in package.json
	let disposable = vscode.commands.registerCommand(
		"code-assistant.helloWorld",
		() => {
			// The code you place here will be executed every time your command is executed
			// Display a message box to the user
			vscode.window.showInformationMessage(
				"Hello World from code-assistant!"
			);
		}
	);

	context.subscriptions.push(disposable);
}

// This method is called when your extension is deactivated
export function deactivate() { }<|MERGE_RESOLUTION|>--- conflicted
+++ resolved
@@ -42,18 +42,14 @@
 		baseUrl: "http://localhost:11434",
 	});
 
-<<<<<<< HEAD
-	// const provider = new ChatViewProvider(ollamaModel, context.extensionUri);
-=======
 	const provider = new ChatViewProvider(ollamaModel, context);
->>>>>>> 63f0ac10
 
-	// context.subscriptions.push(
-	// 	vscode.window.registerWebviewViewProvider(
-	// 		ChatViewProvider.viewType,
-	// 		provider
-	// 	)
-	// );
+	context.subscriptions.push(
+		vscode.window.registerWebviewViewProvider(
+			ChatViewProvider.viewType,
+			provider
+		)
+	);
 
 	context.subscriptions.push(
 		vscode.languages.registerInlineCompletionItemProvider(
@@ -87,4 +83,4 @@
 }
 
 // This method is called when your extension is deactivated
-export function deactivate() { }+export function deactivate() {}